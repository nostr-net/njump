package main

import (
	"bytes"
	"net/http"
	"strings"
	"time"

<<<<<<< HEAD
	"fiatjaf.com/nostr/nip11"
=======
	"github.com/fiatjaf/njump/i18n"
	"github.com/nbd-wtf/go-nostr/nip11"
>>>>>>> 7fd13298
)

func renderRelayPage(w http.ResponseWriter, r *http.Request) {
	ctx := r.Context()
	hostname := r.URL.Path[3:]

	if strings.HasPrefix(hostname, "wss:/") || strings.HasPrefix(hostname, "ws:/") {
		hostname = trimProtocolAndEndingSlash(hostname)
		http.Redirect(w, r, "/r/"+hostname, http.StatusFound)
		return
	}

	isSitemap := false
	if strings.HasSuffix(hostname, ".xml") {
		hostname = hostname[:len(hostname)-4]
		isSitemap = true
	}

	isRSS := false
	if strings.HasSuffix(hostname, ".rss") {
		hostname = hostname[:len(hostname)-4]
		isRSS = true
	}

	if len(hostname) < 3 {
		http.Redirect(w, r, "/", http.StatusFound)
		return
	}

	// last notes
	limit := 50
	if isSitemap {
		limit = 500
	}
	renderableLastNotes := make([]EnhancedEvent, 0, limit)
	var lastEventAt *time.Time
	for evt := range relayLastNotes(ctx, hostname, limit) {
		ee := NewEnhancedEvent(ctx, evt)
		ee.relays = []string{"wss://" + hostname}
		renderableLastNotes = append(renderableLastNotes, ee)
		if lastEventAt == nil {
			last := time.Unix(int64(evt.CreatedAt), 0)
			lastEventAt = &last
		}
	}
	if lastEventAt == nil {
		now := time.Now()
		lastEventAt = &now
	}

	// relay metadata
	info, _ := nip11.Fetch(ctx, hostname)
	if info.Name == "" {
		info.Name = hostname
	}

	if len(renderableLastNotes) != 0 {
		w.Header().Set("Cache-Control", "public, immutable, max-age=86400, s-maxage=86400")
	} else {
		w.Header().Set("Cache-Control", "public, max-age=86400, s-maxage=1200")
	}

	var err error
	if isSitemap {
		w.Header().Add("content-type", "text/xml")

		var buf bytes.Buffer
		buf.WriteString(XML_HEADER)
		err = SitemapTemplate.Render(&buf, &SitemapPage{
			Host:          s.Domain,
			ModifiedAt:    lastEventAt.Format("2006-01-02T15:04:05Z07:00"),
			LastNotes:     renderableLastNotes,
			RelayHostname: hostname,
			Info:          info,
		})
		if err == nil {
			w.Write(buf.Bytes())
		}

	} else if isRSS {
		w.Header().Add("content-type", "text/xml")

		var buf bytes.Buffer
		buf.WriteString(XML_HEADER)
		err = RSSTemplate.Render(&buf, &RSSPage{
			Host:          s.Domain,
			ModifiedAt:    lastEventAt.Format("2006-01-02T15:04:05Z07:00"),
			LastNotes:     renderableLastNotes,
			RelayHostname: hostname,
			Info:          info,
		})
		if err == nil {
			w.Write(buf.Bytes())
		}

	} else {
<<<<<<< HEAD
		err = relayTemplate(RelayPageParams{
			HeadParams: HeadParams{IsProfile: false},
=======
		relayTemplate(RelayPageParams{
			HeadParams: HeadParams{
				IsProfile: false,
				Lang:      i18n.LanguageFromContext(r.Context()),
				Domain:    s.Domain,
			},
>>>>>>> 7fd13298
			Info:       info,
			Hostname:   hostname,
			Proxy:      "https://" + hostname + "/proxy?src=",
			LastNotes:  renderableLastNotes,
			ModifiedAt: lastEventAt.Format("2006-01-02T15:04:05Z07:00"),
			Clients:    generateClientList(-1, hostname),
		}).Render(ctx, w)
	}

	if err != nil {
		log.Warn().Err(err).Msg("error rendering tmpl")
	}
}<|MERGE_RESOLUTION|>--- conflicted
+++ resolved
@@ -6,12 +6,8 @@
 	"strings"
 	"time"
 
-<<<<<<< HEAD
 	"fiatjaf.com/nostr/nip11"
-=======
 	"github.com/fiatjaf/njump/i18n"
-	"github.com/nbd-wtf/go-nostr/nip11"
->>>>>>> 7fd13298
 )
 
 func renderRelayPage(w http.ResponseWriter, r *http.Request) {
@@ -108,17 +104,12 @@
 		}
 
 	} else {
-<<<<<<< HEAD
-		err = relayTemplate(RelayPageParams{
-			HeadParams: HeadParams{IsProfile: false},
-=======
 		relayTemplate(RelayPageParams{
 			HeadParams: HeadParams{
 				IsProfile: false,
 				Lang:      i18n.LanguageFromContext(r.Context()),
 				Domain:    s.Domain,
 			},
->>>>>>> 7fd13298
 			Info:       info,
 			Hostname:   hostname,
 			Proxy:      "https://" + hostname + "/proxy?src=",
