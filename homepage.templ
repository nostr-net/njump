package main

type HomePageParams struct {
	HeadParams

	Npubs     []string
	LastNotes []string
	Domain    string
}	

templ homepageTemplate(params HomePageParams) {
        <!DOCTYPE html>
        <html class="theme--default font-light" lang={ params.HeadParams.Lang } if isRTL(ctx) { dir="rtl" }>
                <meta charset="UTF-8"/>
		<head>
                       <title>{ t(ctx, "site.title") }</title>
			<meta name="description" content=""/>
			@headCommonTemplate(params.HeadParams)
			<script src="https://cdn.jsdelivr.net/npm/typewriter-effect@2.21.0/dist/core.min.js"></script>
			<script defer data-domain={ params.Domain } src="https://analytics.cypherpunk.cloud/js/script.outbound-links.js"></script>
			<script>window.plausible = window.plausible || function() { (window.plausible.q = window.plausible.q || []).push(arguments) }</script>

		</head>
		<body
			class="mb-16 bg-white text-gray-600 dark:bg-neutral-900 dark:text-neutral-50 print:text-black"
		>
			@topTemplate(params.HeadParams)
			<div
				class="mx-auto flex flex-col sm:items-center sm:justify-center sm:px-0"
			>
				<div
					class="w-full px-4 max-w-screen-2xl sm:flex sm:w-11/12 sm:px-4 md:w-10/12 lg:w-9/12 print:w-full"
				>
					<!-- Title animation -->
					<div class="mb-10 px-4 sm:mb-20 mt-8 border-l-[0.8rem] border-strongpink pl-4">
						<h1 class="font-bold">
							<div class="text-[3.5em] sm:text-[4em] leading-[1em] text-neutral-300">
								NOSTR <span class="text-neutral-400">IS</span>
							</div>
							<div class="text-[2.5em] h-20 sm:h-auto sm:text-[5em] leading-[1em] break-words" id="tw">{ t(ctx, "home.hero.protocol") }</div>
							@templ.Raw(typewriterScript(ctx))
						</h1>
					</div>
				</div>
				<div
					class="w-full px-4 max-w-screen-2xl sm:w-11/12 sm:px-4 md:w-10/12 lg:w-9/12 sm:gap-10 print:w-full"
				>
					<!-- Intro -->
					<div class="sm:flex sm:gap-20">
						<div>
							<h2 class="text-4xl text-strongpink">{ t(ctx, "home.intro.today.title") }</h2>
							<div class="text-xl mt-2">{ t(ctx, "home.intro.today.subtitle") }</div>
							<div class="mt-2 text-neutral-500 dark:text-neutral-300">{ t(ctx, "home.intro.today.description") }</div>
						</div>
						<div class="mt-8 sm:mt-0">
							<h2 class="text-4xl text-strongpink">{ t(ctx, "home.intro.tomorrow.title") }</h2>
							<div class="text-xl mt-2">{ t(ctx, "home.intro.tomorrow.subtitle") }</div>
							<div class="mt-2 text-neutral-500 dark:text-neutral-300">{ t(ctx, "home.intro.tomorrow.description") }</div>
						</div>
					</div>
					<!-- Main section -->
					<div id="why-nostr" class="mt-16 mb-12 sm:text-center">
						<div class="text-4xl text-strongpink">{ t(ctx, "home.main.title") }</div>
						<div class="text-2xl">{ t(ctx, "home.main.subtitle") }</div>
					</div>
					<div class="sm:flex sm:gap-20 mt-8 sm:mt-20 items-center">
						<div class="sm:w-1/2">
							<h3 class="text-2xl mb-4 text-strongpink">{ t(ctx, "home.features.identity.title") }</h3>
							<p>{ t(ctx, "home.features.identity.desc") }</p>
						</div>
						<div class="sm:w-1/2 mt-4 sm:mt-0">
							<img class="dark:hidden" src="/njump/static/home/home01.png"/>
							<img class="hidden dark:inline" src="/njump/static/home/home01-dark.png"/>
						</div>
					</div>
					<div class="sm:flex sm:flex-row-reverse sm:gap-20 mt-8 sm:mt-20 items-center">
						<div class="sm:w-1/2">
							<h3 class="text-2xl mb-4 text-strongpink">{ t(ctx, "home.features.data.title") }</h3>
							<p>{ t(ctx, "home.features.data.desc") }</p>
						</div>
						<div class="sm:w-1/2 mt-4 sm:mt-0">
							<img class="dark:hidden" src="/njump/static/home/home02.png"/>
							<img class="hidden dark:inline" src="/njump/static/home/home02-dark.png"/>
						</div>
					</div>
					<div class="sm:flex sm:gap-20 mt-8 sm:mt-20 items-center">
						<div class="sm:w-1/2">
							<h3 class="text-2xl mb-4 text-strongpink">{ t(ctx, "home.features.audience.title") }</h3>
							<p>{ t(ctx, "home.features.audience.desc") }</p>
						</div>
						<div class="sm:w-1/2 mt-4 sm:mt-0">
							<img class="dark:hidden" src="/njump/static/home/home03.png"/>
							<img class="hidden dark:inline" src="/njump/static/home/home03-dark.png"/>
						</div>
					</div>
					<div class="sm:flex sm:flex-row-reverse sm:gap-20 mt-8 sm:mt-20 items-center">
						<div class="sm:w-1/2">
							<h3 class="text-2xl mb-4 text-strongpink">{ t(ctx, "home.features.speech.title") }</h3>
							<p>{ t(ctx, "home.features.speech.desc") }</p>
						</div>
						<div class="sm:w-1/2 mt-4 sm:mt-0">
							<img class="dark:hidden" src="/njump/static/home/home04.png"/>
							<img class="hidden dark:inline" src="/njump/static/home/home04-dark.png"/>
						</div>
					</div>
					<div class="sm:flex sm:gap-20 mt-8 sm:mt-20 items-center">
						<div class="sm:w-1/2">
							<h3 class="text-2xl mb-4 text-strongpink">{ t(ctx, "home.features.anonymous.title") }</h3>
							<p>{ t(ctx, "home.features.anonymous.desc") }</p>
						</div>
						<div class="sm:w-1/2 mt-4 sm:mt-0">
							<img class="dark:hidden" src="/njump/static/home/home05.png"/>
							<img class="hidden dark:inline" src="/njump/static/home/home05-dark.png"/>
						</div>
					</div>
					<div class="sm:flex sm:flex-row-reverse sm:gap-20 mt-8 sm:mt-20 items-center">
						<div class="sm:w-1/2">
							<h3 class="text-2xl mb-4 text-strongpink">{ t(ctx, "home.features.develop.title") }</h3>
							<p>{ t(ctx, "home.features.develop.desc") }</p>
						</div>
						<div class="sm:w-1/2 mt-4 sm:mt-0">
							<img class="dark:hidden" src="/njump/static/home/home06.png"/>
							<img class="hidden dark:inline" src="/njump/static/home/home06-dark.png"/>
						</div>
					</div>
				</div>
				<!-- Join Nostr -->
				<div class="mt-14 text-2xl font-semibold self-center">{ t(ctx, "home.cta.question") }</div>
				<a href="https://start.nostr.net" class="mt-4 self-center px-8 py-1 text-2xl bg-strongpink text-neutral-50 rounded-md ">{ t(ctx, "home.cta.button") }</a>
				<!-- Get started -->
				<div id="getstarted" class="relative px-4 sm:px-0 sm:flex mt-20 py-14 sm:py-28 justify-center bg-gradient-to-br from-slate-600 to-slate-900 text-neutral-50 dark:from-slate-700 dark:to-slate-950">
					<div class="w-full max-w-screen-2xl sm:w-11/12 sm:px-4 md:w-10/12 lg:w-9/12">
						<h2 class="text-4xl mb-10 sm:mb-12">{ t(ctx, "home.getting_started.title") }</h2>
						<div class="sm:flex sm:flex-row sm:flex-wrap sm:w-4/5">
							<div class="sm:basis-1/2 sm:pr-20 mb-8">
								<h3 class="text-2xl mb-1 text-strongpink">{ t(ctx, "home.getting_started.create.title") }</h3>
								<p>@templ.Raw(t(ctx, "home.getting_started.create.desc"))</p>
							</div>
							<div class="sm:basis-1/2 sm:pr-20 mb-8">
								<h3 class="text-2xl mb-1 text-strongpink">{ t(ctx, "home.getting_started.secure.title") }</h3>
								<p>@templ.Raw(t(ctx, "home.getting_started.secure.desc"))</p>
							</div>
							<div class="sm:basis-1/2 sm:pr-20 mb-8 sm:mb-0">
								<h3 class="text-2xl mb-1 text-strongpink">{ t(ctx, "home.getting_started.app.title") }</h3>
								<p>@templ.Raw(t(ctx, "home.getting_started.app.desc"))</p>
							</div>
							<div class="sm:basis-1/2 sm:pr-20 mb-8 sm:mb-0">
								<h3 class="text-2xl mb-1 text-strongpink">{ t(ctx, "home.getting_started.explore.title") }</h3>
								<p>@templ.Raw(t(ctx, "home.getting_started.explore.desc"))</p>
							</div>
						</div>
					</div>
					<div class="justify-end -mr-4 sm:-mr-0 sm:absolute flex sm:flex-row-reverse sm:top-1/2 sm:right-0 sm:transform sm:-translate-y-1/2 sm:w-1/4">
						<img src="/njump/static/home/client.png" class="sm:h-full sm:object-cover" alt={ t(ctx, "home.getting_started.client_alt") }/>
					</div>
				</div>
				<!-- Resources -->
				<div
					id="resources"
					class="w-full px-4 py-14 sm:py-28 max-w-screen-2xl sm:w-11/12 sm:px-4 md:w-10/12 lg:w-9/12 sm:gap-10 print:w-full"
				>
					<div id="why-nostr" class="mb-10 sm:mb-12 text-center">
						<div class="text-4xl text-strongpink">{ t(ctx, "home.resources.title") }</div>
						<div class="text-2xl">{ t(ctx, "home.resources.subtitle") }</div>
					</div>
					<div class="grid grid-cols-1 sm:grid-cols-3 gap-y-8 sm:gap-x-8 sm:gap-y-12">
						<div class="sm:basis-1/3 text-center bg-neutral-200/50 dark:bg-neutral-700/60 rounded-md p-8">
							<h2 id="social" class="text-2xl text-strongpink">{ t(ctx, "home.resources.multimedia") }</h2>
							<a href="https://nostur.com" class="group bg-slate-200" target="_blank">
								<h3 class="text-xl mt-4 group-hover:text-strongpink">Nostur</h3>
							</a>
							<a href="https://www.amethyst.social" class="group bg-slate-200" target="_blank">
								<h3 class="text-xl mt-4 group-hover:text-strongpink">Amethyst</h3>
							</a>
							<a href="https://yakihonne.com" class="group bg-slate-200" target="_blank">
								<h3 class="text-xl mt-4 group-hover:text-strongpink">Yakihonne</h3>
							</a>
						</div>
						<div class="sm:basis-1/3 text-center bg-neutral-200/50 dark:bg-neutral-700/60 rounded-md p-8">
							<h2 class="text-2xl text-strongpink">{ t(ctx, "home.resources.streaming") }</h2>
							<a href="https://honey.hivetalk.org/" class="group bg-slate-200" target="_blank">
								<h3 class="text-xl mt-4 group-hover:text-strongpink">HiveTalk</h3>
							</a>
							<a href="https://zap.stream" class="group bg-slate-200" target="_blank">
								<h3 class="text-xl mt-4 group-hover:text-strongpink">Zap.stream</h3>
							</a>
<<<<<<< HEAD
							<a href="https://shosho.live/" class="group bg-slate-200" target="_blank">
								<h3 class="text-xl mt-4 group-hover:text-strongpink">shosho</h3>
							</a>
=======
>>>>>>> 7fd13298
							<a href="https://nostrnests.com" class="group bg-slate-200" target="_blank">
								<h3 class="text-xl mt-4 group-hover:text-strongpink">Nests</h3>
							</a>
						</div>
						<div class="sm:basis-1/3 text-center bg-neutral-200/50 dark:bg-neutral-700/60 rounded-md p-8">
							<h2 id="readwrite" class="text-2xl text-strongpink">{ t(ctx, "home.resources.publishing") }</h2>
							<a href="https://habla.news/" class="group bg-slate-200" target="_blank">
								<h3 class="text-xl mt-4 group-hover:text-strongpink">Habla</h3>
							</a>
							<a href="https://threenine.co.uk/products/obstrlish" class="group bg-slate-200" target="_blank">
								<h3 class="text-xl mt-4 group-hover:text-strongpink">Obstrlish</h3>
							</a>
							<a href="https://github.com/fiatjaf/narr?tab=readme-ov-file" class="group bg-slate-200" target="_blank">
								<h3 class="text-xl mt-4 group-hover:text-strongpink">narr</h3>
							</a>
						</div>
						<div class="sm:basis-1/3 text-center bg-neutral-200/50 dark:bg-neutral-700/60 rounded-md p-8">
							<h2 class="text-2xl text-strongpink">{ t(ctx, "home.resources.communities") }</h2>
							<a href="https://chachi.chat/" class="group bg-slate-200" target="_blank">
								<h3 class="text-xl mt-4 group-hover:text-strongpink">Chachi</h3>
							</a>
							<a href="https://flotilla.social/" class="group bg-slate-200" target="_blank">
								<h3 class="text-xl mt-4 group-hover:text-strongpink">Flotilla</h3>
							</a>
							<a href="https://www.0xchat.com" class="group bg-slate-200" target="_blank">
								<h3 class="text-xl mt-4 group-hover:text-strongpink">0xchat</h3>
							</a>
						</div>
						<div class="sm:basis-1/3 text-center bg-neutral-200/50 dark:bg-neutral-700/60 rounded-md p-8">
							<h2 class="text-2xl text-strongpink">{ t(ctx, "home.resources.tools") }</h2>
							<a href="https://zapstore.dev" class="group bg-slate-200" target="_blank">
								<h3 class="text-xl mt-4 group-hover:text-strongpink">Zapstore</h3>
							</a>
							<a href="https://yakbak.app/" class="group bg-slate-200" target="_blank">
								<h3 class="text-xl mt-4 group-hover:text-strongpink">YakBak</h3>
							</a>
							<a href="https://chromewebstore.google.com/detail/lantern/jjoijlenmgefkaeiomoaelcljfibpcgh" class="group bg-slate-200" target="_blank">
								<h3 class="text-xl mt-4 group-hover:text-strongpink">Lantern</h3>
							</a>
						</div>
						<div class="sm:basis-1/3 text-center bg-neutral-200/50 dark:bg-neutral-700/60 rounded-md p-8">
							<h2 id="signers" class="text-2xl text-strongpink">{ t(ctx, "home.resources.security") }</h2>
							<a href="https://chromewebstore.google.com/detail/nos2x/kpgefcfmnafjgpblomihpgmejjdanjjp" class="group bg-slate-200" target="_blank">
								<h3 class="text-xl mt-4 group-hover:text-strongpink">nos2x</h3>
							</a>
							<a href="https://github.com/greenart7c3/Amber" class="group bg-slate-200" target="_blank">
								<h3 class="text-xl mt-4 group-hover:text-strongpink">Amber</h3>
							</a>
							<a href="https://nsec.app" class="group bg-slate-200" target="_blank">
								<h3 class="text-xl mt-4 group-hover:text-strongpink">nsec.app</h3>
							</a>
						</div>
					</div>
					<div class="mt-12 text-center">@templ.Raw(t(ctx, "home.resources.disclaimer"))</div>
				</div>
				<!-- Develop on Nostr -->
				<div id="development" class="relative px-4 sm:px-0 sm:flex mb-20 py-14 sm:py-28 justify-center bg-gradient-to-br from-sky-100 to-purple-100 dark:from-slate-700 dark:to-slate-950 dark:text-neutral-50">
					<div class="w-full max-w-screen-2xl sm:w-11/12 sm:px-4 md:w-10/12 lg:w-9/12">
						<h2 class="text-4xl mb-10 sm:mb-12 sm:text-center">{ t(ctx, "home.development.title") }</h2>
						<div class="sm:flex sm:gap-20">
							<div class="basis-1/3">
								<h2 class="text-2xl text-strongpink">{ t(ctx, "home.development.origins.title") }</h2>
								<div class="mt-2">{ t(ctx, "home.development.origins.desc") }</div>
								<a class="block underline mt-2 text-right" href="https://fiatjaf.com/nostr.html" target="_blank">{ t(ctx, "home.development.read_more") }</a>
							</div>
							<div class="basis-1/3">
								<h2 class="text-2xl text-strongpink">{ t(ctx, "home.development.nips.title") }</h2>
								<div class="mt-2">{ t(ctx, "home.development.nips.desc") }</div>
								<a class="block underline mt-2 text-right" href="https://github.com/nostr-protocol/nips" target="_blank">{ t(ctx, "home.development.read_more") }</a>
							</div>
							<div class="basis-1/3">
								<h2 class="text-2xl text-strongpink">{ t(ctx, "home.development.design.title") }</h2>
								<div class="mt-2">{ t(ctx, "home.development.design.desc") }</div>
								<a class="block underline mt-2 text-right" href="https://nostrdesign.org/" target="_blank">{ t(ctx, "home.development.read_more") }</a>
							</div>
						</div>
					</div>
				</div>
			</div>
			@footerTemplate()
		</body>
	</html>
}<|MERGE_RESOLUTION|>--- conflicted
+++ resolved
@@ -184,12 +184,6 @@
 							<a href="https://zap.stream" class="group bg-slate-200" target="_blank">
 								<h3 class="text-xl mt-4 group-hover:text-strongpink">Zap.stream</h3>
 							</a>
-<<<<<<< HEAD
-							<a href="https://shosho.live/" class="group bg-slate-200" target="_blank">
-								<h3 class="text-xl mt-4 group-hover:text-strongpink">shosho</h3>
-							</a>
-=======
->>>>>>> 7fd13298
 							<a href="https://nostrnests.com" class="group bg-slate-200" target="_blank">
 								<h3 class="text-xl mt-4 group-hover:text-strongpink">Nests</h3>
 							</a>
