module github.com/fiatjaf/njump

go 1.24.2

require (
	fiatjaf.com/nostr v0.0.0-20250929200447-1e40fecdc26d
	github.com/PuerkitoBio/goquery v1.10.1
<<<<<<< HEAD
	github.com/a-h/templ v0.3.943
=======
	github.com/a-h/templ v0.3.898
>>>>>>> 7fd13298
	github.com/bytesparadise/libasciidoc v0.8.0
	github.com/dgraph-io/ristretto v1.0.0
	github.com/fogleman/gg v1.3.0
	github.com/go-text/typesetting v0.0.0-20231221124458-48cc05a56658
	github.com/golang/freetype v0.0.0-20170609003504-e2365dfdc4a0
	github.com/gomarkdown/markdown v0.0.0-20241205020045-f7e15b2f3e62
	github.com/huantt/plaintext-extractor v1.1.0
	github.com/kelseyhightower/envconfig v1.4.0
	github.com/microcosm-cc/bluemonday v1.0.27
	github.com/nbd-wtf/emoji v0.0.3
	github.com/nfnt/resize v0.0.0-20180221191011-83c6a9932646
	github.com/nicksnyder/go-i18n/v2 v2.6.0
	github.com/pelletier/go-toml v1.9.5
	github.com/puzpuzpuz/xsync/v3 v3.5.1
	github.com/rs/cors v1.11.1
	github.com/rs/zerolog v1.33.0
	github.com/segmentio/fasthash v1.0.3
	github.com/srwiley/rasterx v0.0.0-20220730225603-2ab79fcdd4ef
	github.com/stretchr/testify v1.10.0
	github.com/texttheater/golang-levenshtein v1.0.1
	github.com/tylermmorton/tmpl v0.0.0-20231025031313-5552ee818c6d
	golang.org/x/image v0.17.0
<<<<<<< HEAD
	golang.org/x/sync v0.17.0
=======
	golang.org/x/text v0.24.0
	google.golang.org/protobuf v1.36.2
>>>>>>> 7fd13298
	mvdan.cc/xurls/v2 v2.5.0
)

require (
	github.com/FastFilter/xorfilter v0.2.1 // indirect
	github.com/ImVexed/fasturl v0.0.0-20230304231329-4e41488060f3 // indirect
	github.com/PowerDNS/lmdb-go v1.9.3 // indirect
	github.com/alecthomas/chroma/v2 v2.3.0 // indirect
	github.com/andybalholm/brotli v1.1.1 // indirect
	github.com/andybalholm/cascadia v1.3.3 // indirect
	github.com/aymerick/douceur v0.2.0 // indirect
	github.com/bep/debounce v1.2.1 // indirect
	github.com/btcsuite/btcd/btcec/v2 v2.3.5 // indirect
	github.com/btcsuite/btcd/btcutil v1.1.5 // indirect
	github.com/btcsuite/btcd/chaincfg/chainhash v1.1.0 // indirect
	github.com/cespare/xxhash/v2 v2.3.0 // indirect
	github.com/coder/websocket v1.8.14 // indirect
	github.com/davecgh/go-spew v1.1.1 // indirect
	github.com/decred/dcrd/crypto/blake256 v1.1.0 // indirect
	github.com/decred/dcrd/dcrec/secp256k1/v4 v4.4.0 // indirect
	github.com/dgraph-io/ristretto/v2 v2.3.0 // indirect
	github.com/dlclark/regexp2 v1.4.0 // indirect
	github.com/dustin/go-humanize v1.0.1 // indirect
	github.com/fasthttp/websocket v1.5.12 // indirect
	github.com/go-task/slim-sprig v0.0.0-20210107165309-348f09dbbbc0 // indirect
	github.com/golang/protobuf v1.5.4 // indirect
	github.com/google/pprof v0.0.0-20210407192527-94a9f03dee38 // indirect
	github.com/gorilla/css v1.0.1 // indirect
	github.com/josharian/intern v1.0.0 // indirect
	github.com/json-iterator/go v1.1.12 // indirect
	github.com/klauspost/compress v1.18.0 // indirect
	github.com/mailru/easyjson v0.9.1 // indirect
	github.com/mattn/go-colorable v0.1.13 // indirect
	github.com/mattn/go-isatty v0.0.20 // indirect
	github.com/mna/pigeon v1.1.0 // indirect
	github.com/modern-go/concurrent v0.0.0-20180306012644-bacd9c7ef1dd // indirect
	github.com/modern-go/reflect2 v1.0.2 // indirect
	github.com/onsi/ginkgo/v2 v2.1.3 // indirect
	github.com/pkg/errors v0.9.1 // indirect
	github.com/pmezard/go-difflib v1.0.0 // indirect
	github.com/savsgio/gotils v0.0.0-20240704082632-aef3928b8a38 // indirect
	github.com/sirupsen/logrus v1.7.0 // indirect
	github.com/tidwall/gjson v1.18.0 // indirect
	github.com/tidwall/match v1.2.0 // indirect
	github.com/tidwall/pretty v1.2.1 // indirect
	github.com/valyala/bytebufferpool v1.0.0 // indirect
	github.com/valyala/fasthttp v1.59.0 // indirect
<<<<<<< HEAD
	go.etcd.io/bbolt v1.4.2 // indirect
	golang.org/x/exp v0.0.0-20250911091902-df9299821621 // indirect
	golang.org/x/mod v0.28.0 // indirect
	golang.org/x/net v0.44.0 // indirect
	golang.org/x/sys v0.36.0 // indirect
	golang.org/x/text v0.29.0 // indirect
	golang.org/x/tools v0.37.0 // indirect
	google.golang.org/protobuf v1.36.2 // indirect
=======
	go.opencensus.io v0.24.0 // indirect
	golang.org/x/arch v0.15.0 // indirect
	golang.org/x/exp v0.0.0-20250305212735-054e65f0b394 // indirect
	golang.org/x/mod v0.24.0 // indirect
	golang.org/x/net v0.39.0 // indirect
	golang.org/x/sync v0.13.0 // indirect
	golang.org/x/sys v0.32.0 // indirect
	golang.org/x/tools v0.32.0 // indirect
>>>>>>> 7fd13298
	gopkg.in/yaml.v2 v2.4.0 // indirect
	gopkg.in/yaml.v3 v3.0.1 // indirect
)

replace github.com/go-text/typesetting => github.com/fiatjaf/typesetting v0.0.0-20231228183257-7c3f6f5a0ccc<|MERGE_RESOLUTION|>--- conflicted
+++ resolved
@@ -5,11 +5,7 @@
 require (
 	fiatjaf.com/nostr v0.0.0-20250929200447-1e40fecdc26d
 	github.com/PuerkitoBio/goquery v1.10.1
-<<<<<<< HEAD
 	github.com/a-h/templ v0.3.943
-=======
-	github.com/a-h/templ v0.3.898
->>>>>>> 7fd13298
 	github.com/bytesparadise/libasciidoc v0.8.0
 	github.com/dgraph-io/ristretto v1.0.0
 	github.com/fogleman/gg v1.3.0
@@ -32,12 +28,8 @@
 	github.com/texttheater/golang-levenshtein v1.0.1
 	github.com/tylermmorton/tmpl v0.0.0-20231025031313-5552ee818c6d
 	golang.org/x/image v0.17.0
-<<<<<<< HEAD
 	golang.org/x/sync v0.17.0
-=======
-	golang.org/x/text v0.24.0
-	google.golang.org/protobuf v1.36.2
->>>>>>> 7fd13298
+	golang.org/x/text v0.29.0
 	mvdan.cc/xurls/v2 v2.5.0
 )
 
@@ -85,25 +77,13 @@
 	github.com/tidwall/pretty v1.2.1 // indirect
 	github.com/valyala/bytebufferpool v1.0.0 // indirect
 	github.com/valyala/fasthttp v1.59.0 // indirect
-<<<<<<< HEAD
 	go.etcd.io/bbolt v1.4.2 // indirect
 	golang.org/x/exp v0.0.0-20250911091902-df9299821621 // indirect
 	golang.org/x/mod v0.28.0 // indirect
 	golang.org/x/net v0.44.0 // indirect
 	golang.org/x/sys v0.36.0 // indirect
-	golang.org/x/text v0.29.0 // indirect
 	golang.org/x/tools v0.37.0 // indirect
 	google.golang.org/protobuf v1.36.2 // indirect
-=======
-	go.opencensus.io v0.24.0 // indirect
-	golang.org/x/arch v0.15.0 // indirect
-	golang.org/x/exp v0.0.0-20250305212735-054e65f0b394 // indirect
-	golang.org/x/mod v0.24.0 // indirect
-	golang.org/x/net v0.39.0 // indirect
-	golang.org/x/sync v0.13.0 // indirect
-	golang.org/x/sys v0.32.0 // indirect
-	golang.org/x/tools v0.32.0 // indirect
->>>>>>> 7fd13298
 	gopkg.in/yaml.v2 v2.4.0 // indirect
 	gopkg.in/yaml.v3 v3.0.1 // indirect
 )
