--- conflicted
+++ resolved
@@ -38,43 +38,13 @@
 		return
 	}
 
-<<<<<<< HEAD
-	if banned, reason := isPubkeyBanned(pp.PublicKey); banned {
-		deleteAllEventsFromPubKey(pp.PublicKey)
-		w.Header().Set("Cache-Control", "public, immutable, s-maxage=604800, max-age=604800")
-		log.Warn().Str("pubkey", pp.PublicKey.Hex()).Str("reason", reason).Msg("pubkey banned")
-		http.Error(w, "pubkey banned", http.StatusNotFound)
-=======
-	// banned or unallowed conditions
-	if banned, reason := internal.isBannedPubkey(profile.PubKey); banned {
-		w.Header().Set("Cache-Control", "max-age=60")
-		log.Warn().Err(err).Str("code", code).Str("reason", reason).Msg("pubkey banned")
-		http.Error(w, i18n.Translate(ctx, "error.pubkey_banned", nil), http.StatusNotFound)
->>>>>>> 7fd13298
-		return
-	}
-
 	profile := sys.FetchProfileMetadata(ctx, pp.PublicKey)
 	if isMaliciousBridged(profile) {
-<<<<<<< HEAD
-		deleteAllEventsFromPubKey(pp.PublicKey)
-		w.Header().Set("Cache-Control", "public, immutable, s-maxage=604800, max-age=604800")
-		log.Warn().Str("pubkey", pp.PublicKey.Hex()).Msg("pubkey malicious bridged blocked")
-		http.Error(w, "profile is malicious", http.StatusNotFound)
-		return
-	}
-	if is, _ := isExplicitContent(ctx, profile.Picture); is {
-		deleteAllEventsFromPubKey(pp.PublicKey)
-		w.Header().Set("Cache-Control", "public, immutable, s-maxage=604800, max-age=604800")
-		log.Warn().Str("pubkey", pp.PublicKey.Hex()).Msg("pubkey explicit content blocked")
-		http.Error(w, "profile is not allowed", http.StatusNotFound)
-=======
 		http.Error(w, i18n.Translate(ctx, "error.profile_malicious", nil), http.StatusNotFound)
 		return
 	}
 	if is, _ := isExplicitContent(ctx, profile.Picture); is {
 		http.Error(w, i18n.Translate(ctx, "error.profile_not_allowed", nil), http.StatusNotFound)
->>>>>>> 7fd13298
 		return
 	}
 
