package main

import (
	"bytes"
	"context"
	"embed"
	"fmt"
	"image"
	"image/color"
	"image/png"
	"math"
	"net/http"
	"regexp"
	"strings"
	"time"

<<<<<<< HEAD
	"fiatjaf.com/nostr/sdk"
=======
	"github.com/fiatjaf/njump/i18n"
>>>>>>> 7fd13298
	"github.com/fogleman/gg"
	"github.com/go-text/typesetting/shaping"
	"github.com/golang/freetype/truetype"
	"github.com/nfnt/resize"
	xfont "golang.org/x/image/font"
)

const (
	BLOCK = "|"
)

var (
	BACKGROUND     = color.RGBA{23, 23, 23, 255}
	BAR_BACKGROUND = color.RGBA{10, 10, 10, 255}
	FOREGROUND     = color.RGBA{255, 230, 238, 255}
)

//go:embed fonts/*
var fonts embed.FS

var multiNewlineRe = regexp.MustCompile(`\n\n+`)

func renderImage(w http.ResponseWriter, r *http.Request) {
	ctx := r.Context()

	code := strings.TrimPrefix(
		strings.TrimPrefix(r.URL.Path, "/njump"),
		"/image/",
	)

	if code == "" {
<<<<<<< HEAD
		fmt.Fprintf(w, "call /image/<nip19 code>")
=======
		fmt.Fprintf(w, i18n.Translate(ctx, "image.missing_code", nil))
>>>>>>> 7fd13298
		return
	}

	// trim fake extensions
	extensions := []string{".png", ".jpg", ".jpeg"}
	for _, ext := range extensions {
		code = strings.TrimSuffix(code, ext)
	}

	data, err := grabData(ctx, code)
	if err != nil {
<<<<<<< HEAD
		w.Header().Set("Cache-Control", "public, immutable, s-maxage=604800, max-age=604800")
		log.Warn().Err(err).Str("code", code).Msg("event error on render_image")
		http.Error(w, "error fetching event: "+err.Error(), http.StatusNotFound)
		return
	} else if data.event.Event == nil {
		w.Header().Set("Cache-Control", "public, s-maxage=1200, max-age=1200")
		log.Warn().Err(err).Str("code", code).Msg("event not found on render_image")
		http.Error(w, "no event found", http.StatusNotFound)
=======
		http.Error(w, i18n.Translate(ctx, "error.fetch_event", map[string]any{"err": err.Error()}), http.StatusNotFound)
		log.Warn().Err(err).Str("code", code).Msg("event not found on render_image")
		return
	}

	// banned or unallowed conditions
	if banned, _ := internal.isBannedEvent(data.event.ID); banned {
		w.WriteHeader(http.StatusNotFound)
		http.Error(w, i18n.Translate(ctx, "error.event_banned", nil), http.StatusNotFound)
		return
	}
	if banned, _ := internal.isBannedPubkey(data.event.PubKey); banned {
		w.WriteHeader(http.StatusNotFound)
		http.Error(w, i18n.Translate(ctx, "error.pubkey_banned", nil), http.StatusNotFound)
		return
	}
	hasURL := urlRegex.MatchString(data.event.Content)
	if isMaliciousBridged(data.event.author) ||
		(hasURL && hasProhibitedWordOrTag(data.event.Event)) ||
		(hasURL && hasExplicitMedia(ctx, data.event.Event)) {
		http.Error(w, i18n.Translate(ctx, "error.event_not_allowed", nil), http.StatusNotFound)
>>>>>>> 7fd13298
		return
	}

	content := data.event.Content
	content = strings.Replace(content, "\r\n", "\n", -1)
	content = multiNewlineRe.ReplaceAllString(content, "\n\n")
	content = strings.Replace(content, "\t", "  ", -1)
	content = strings.Replace(content, "\r", "", -1)
	content = shortenURLs(content, true)
	if len(content) > 650 {
		content = content[0:650]
	}

	// this turns the raw event.Content into a series of lines ready to drawn
	paragraphs := replaceUserReferencesWithNames(ctx,
		quotesAsBlockPrefixedText(ctx,
			strings.Split(content, "\n"),
		),
		string(INVISIBLE_SPACE),
	)

	img, err := drawImage(ctx, paragraphs, getPreviewStyle(r), data.event.author, data.event.CreatedAt.Time())
	if err != nil {
		log.Warn().Err(err).Msg("failed to draw paragraphs as image")
		http.Error(w, i18n.Translate(ctx, "error.write_image", nil), 500)
		return
	}

	w.Header().Set("Content-Type", "image/png")
	w.Header().Set("Cache-Control", "public, immutable, s-maxage=604800, max-age=604800")

	if err := png.Encode(w, img); err != nil {
		log.Printf("error encoding image: %s", err)
		return
	}
}

func drawImage(
	ctx context.Context,
	paragraphs []string,
	style Style,
	metadata sdk.ProfileMetadata,
	date time.Time,
) (image image.Image, err error) {
	defer func() {
		if r := recover(); r != nil {
			err = fmt.Errorf("panic while drawing image")
			log.Warn().Interface("r", r).Msg("panic while drawing image")
		}
	}()

	fontSize := 25
	width := 700
	height := 525
	paddingLeft := 25
	gradientRectHeight := 140
	barHeight := 70
	barScale := 1.0
	switch style {
	case StyleTelegram:
		paddingLeft += 10
		width -= 10
	case StyleTwitter:
		height = width * 268 / 512
	case StyleFacebook:
		height = width * 355 / 680
		paddingLeft = 180
		barScale = 0.55
		barHeight = int(float64(barHeight) * barScale)
		fontSize = 18
	}

	img := gg.NewContext(width, height)
	img.SetColor(BACKGROUND)
	img.Clear()
	img.SetColor(FOREGROUND)

	// main content text
	addedSize := 0
	zoom := 1.0
	textFontSize := fontSize
	if np := len(paragraphs); !containsMedia(paragraphs) && np < 6 {
		nchars := 0
		blankLines := 0
		for _, par := range paragraphs {
			nchars += len([]rune(par))
			if par == "" {
				blankLines++
			}
		}
		largeness := math.Pow(float64(nchars), 0.60) + math.Pow(float64(np-blankLines), 1) + math.Pow(float64(blankLines), 0.7)
		zoom = float64(math.Pow(float64(height)/366.0-(float64(blankLines+1)/10), 1.2))
		addedSize = int(200.0 / largeness * zoom)
		textFontSize = int(float64(fontSize + addedSize))
	}
	textImg, overflowingText := drawParagraphs(ctx,
		paragraphs, textFontSize, width-paddingLeft*2, height-20-barHeight)
	img.DrawImage(textImg, paddingLeft, 20)

	// font for writing the date
	img.SetFontFace(truetype.NewFace(dateFont, &truetype.Options{
		Size:    (6 * barScale),
		DPI:     260,
		Hinting: xfont.HintingFull,
	}))

	// black bar at the bottom
	img.SetColor(BAR_BACKGROUND)
	img.DrawRectangle(0, float64(height-barHeight), float64(width), float64(barHeight))
	img.Fill()

	// a rectangle at the bottom with a gradient from black to transparent
	if overflowingText {
		gradientRectY := height - barHeight - gradientRectHeight
		for y := 0; y < gradientRectHeight; y++ {
			alpha := uint8(255 * (math.Pow(float64(y)/float64(gradientRectHeight), 2)))
			img.SetRGBA255(int(BACKGROUND.R), int(BACKGROUND.G), int(BACKGROUND.B), int(alpha))
			img.DrawRectangle(0, float64(gradientRectY+y), float64(width), 1)
			img.Fill()
		}
	}

	// draw author's name
	authorTextX := paddingLeft
	picHeight := barHeight - 20
	if metadata.Picture != "" {
		authorImage, err := fetchImageFromURL(ctx, metadata.Picture)
		if err == nil {
			resizedAuthorImage := resize.Resize(uint(barHeight-20), uint(picHeight), roundImage(cropToSquare(authorImage)), resize.Lanczos3)
			img.DrawImage(resizedAuthorImage, paddingLeft, height-barHeight+10)
		}
	}

	authorTextY := height - barHeight + (barHeight-picHeight)/2 + 4

	if style == StyleFacebook {
		authorTextY = height - barHeight + (barHeight-picHeight)/2 - 5
		authorTextX += 25
	} else {
		authorTextX += 65
	}

	img.SetColor(color.White)
	textImg, _ = drawParagraphs(ctx, []string{metadata.ShortName()}, fontSize, width, barHeight)
	img.DrawImage(textImg, authorTextX, authorTextY)

	// a gradient to cover too long names
	authorMaxWidth := width/2.0 - paddingLeft*2
	img.SetColor(BAR_BACKGROUND)
	img.DrawRectangle(float64(paddingLeft+authorTextX+authorMaxWidth), float64(height-barHeight), float64(width-authorTextX-authorMaxWidth), float64(barHeight))
	gradientLength := 60
	for x := 0; x < gradientLength; x++ {
		alpha := uint8(255 - 255*(math.Pow(float64(x)/float64(gradientLength), 2)))
		img.SetRGBA255(int(BAR_BACKGROUND.R), int(BAR_BACKGROUND.G), int(BAR_BACKGROUND.B), int(alpha))
		img.DrawRectangle(float64(paddingLeft+authorTextX+authorMaxWidth-x), float64(height-barHeight), 1, float64(barHeight))
		img.Fill()
	}

	// bottom bar logo
	logo, _ := static.ReadFile("static/logo.png")
	stampImg, _ := png.Decode(bytes.NewBuffer(logo))
	stampRatio := float64(stampImg.Bounds().Dx() / stampImg.Bounds().Dy())
	stampHeight := float64(barHeight) * 0.45
	stampWidth := stampHeight * stampRatio
	resizedStampImg := resize.Resize(uint(stampWidth), uint(stampHeight), stampImg, resize.Lanczos3)
	stampX := width - int(stampWidth) - paddingLeft
	stampY := height - barHeight + (barHeight-int(stampHeight))/2
	img.DrawImage(resizedStampImg, stampX, stampY)

	// draw event date
	formattedDate := date.Format("Jan 02, 2006")
	img.SetColor(color.RGBA{160, 160, 160, 255})
	img.DrawStringWrapped(formattedDate, float64(width-paddingLeft-int(stampWidth)-250), float64(height-barHeight+(barHeight-int(stampHeight))/2)+3, 0, 0, float64(240), 1.5, gg.AlignRight)

	return img.Image(), nil
}

func drawParagraphs(ctx context.Context, paragraphs []string, fontSize int, width, height int) (image.Image, bool) {
	img := image.NewNRGBA(image.Rect(0, 0, width, height))

	lineNumber := 1
	yPos := fontSize * lineNumber * 12 / 10
	for i := 0; i < len(paragraphs); i++ {
		paragraph := paragraphs[i]

		if paragraph == "" {
			// do not draw lines if the next element is an image
			if len(paragraphs) > i+1 && isMediaURL(paragraphs[i+1]) {
				continue
			} else {
				// just move us down a little then jump to the next line
				lineNumber++
				yPos = yPos + fontSize*12/10
				continue
			}
		}

		if isMediaURL(paragraph) {
			if i == 0 {
				yPos = 0
			}
			next := drawMediaAt(ctx, img, paragraph, yPos)
			if next != -1 {
				yPos = next
				// this means the media picture was successfully drawn
				continue
			}

			// if we reach here that means we didn't draw anything, so proceed to
			// draw the text
		}

		rawText := []rune(paragraph)

		shapedRunes, emojiMask, hlMask := shapeText(rawText, fontSize)

		var wrapper shaping.LineWrapper
		it := shaping.NewSliceIterator([]shaping.Output{shapedRunes})
		lines, _ := wrapper.WrapParagraph(shaping.WrapConfig{}, width, rawText, it)

		totalCharsWritten := 0
		for _, line := range lines {
			for _, out := range line { // this iteration is useless because there is always just one line
				charsWritten, _ := drawShapedBlockAt(
					img,
					fontSize,
					[4]color.Color{
						color.RGBA{R: 255, G: 230, B: 238, A: 255}, // normal
						color.RGBA{R: 242, G: 211, B: 152, A: 255}, // links
						color.RGBA{R: 227, G: 42, B: 109, A: 255},  // mentions -> Tailwind strongpink
						color.RGBA{R: 151, G: 210, B: 251, A: 255}, // hashtags
					},
					out,
					emojiMask,
					hlMask,
					totalCharsWritten,
					0,
					yPos,
				)
				totalCharsWritten += charsWritten

				if fontSize*lineNumber*12/10 > height {
					return img, true
				}
				lineNumber++
				yPos = yPos + fontSize*12/10
			}
		}
	}

	return img, false
}<|MERGE_RESOLUTION|>--- conflicted
+++ resolved
@@ -14,11 +14,8 @@
 	"strings"
 	"time"
 
-<<<<<<< HEAD
 	"fiatjaf.com/nostr/sdk"
-=======
 	"github.com/fiatjaf/njump/i18n"
->>>>>>> 7fd13298
 	"github.com/fogleman/gg"
 	"github.com/go-text/typesetting/shaping"
 	"github.com/golang/freetype/truetype"
@@ -50,11 +47,7 @@
 	)
 
 	if code == "" {
-<<<<<<< HEAD
-		fmt.Fprintf(w, "call /image/<nip19 code>")
-=======
 		fmt.Fprintf(w, i18n.Translate(ctx, "image.missing_code", nil))
->>>>>>> 7fd13298
 		return
 	}
 
@@ -66,41 +59,12 @@
 
 	data, err := grabData(ctx, code)
 	if err != nil {
-<<<<<<< HEAD
-		w.Header().Set("Cache-Control", "public, immutable, s-maxage=604800, max-age=604800")
-		log.Warn().Err(err).Str("code", code).Msg("event error on render_image")
-		http.Error(w, "error fetching event: "+err.Error(), http.StatusNotFound)
-		return
-	} else if data.event.Event == nil {
-		w.Header().Set("Cache-Control", "public, s-maxage=1200, max-age=1200")
-		log.Warn().Err(err).Str("code", code).Msg("event not found on render_image")
-		http.Error(w, "no event found", http.StatusNotFound)
-=======
 		http.Error(w, i18n.Translate(ctx, "error.fetch_event", map[string]any{"err": err.Error()}), http.StatusNotFound)
 		log.Warn().Err(err).Str("code", code).Msg("event not found on render_image")
 		return
 	}
 
-	// banned or unallowed conditions
-	if banned, _ := internal.isBannedEvent(data.event.ID); banned {
-		w.WriteHeader(http.StatusNotFound)
-		http.Error(w, i18n.Translate(ctx, "error.event_banned", nil), http.StatusNotFound)
-		return
-	}
-	if banned, _ := internal.isBannedPubkey(data.event.PubKey); banned {
-		w.WriteHeader(http.StatusNotFound)
-		http.Error(w, i18n.Translate(ctx, "error.pubkey_banned", nil), http.StatusNotFound)
-		return
-	}
-	hasURL := urlRegex.MatchString(data.event.Content)
-	if isMaliciousBridged(data.event.author) ||
-		(hasURL && hasProhibitedWordOrTag(data.event.Event)) ||
-		(hasURL && hasExplicitMedia(ctx, data.event.Event)) {
-		http.Error(w, i18n.Translate(ctx, "error.event_not_allowed", nil), http.StatusNotFound)
->>>>>>> 7fd13298
-		return
-	}
-
+	
 	content := data.event.Content
 	content = strings.Replace(content, "\r\n", "\n", -1)
 	content = multiNewlineRe.ReplaceAllString(content, "\n\n")
