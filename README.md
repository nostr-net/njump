--- conflicted
+++ resolved
@@ -76,7 +76,6 @@
 
 For example, when running from a precompiled binary you can do something like `PORT=5000 ./njump`.
 
-<<<<<<< HEAD
 ## Translations
 
 Translation files are in `locales/` and managed with [go-i18n](https://github.com/nicksnyder/go-i18n). A helper script is provided at `scripts/update_translations.sh`.
@@ -103,10 +102,9 @@
 2. Replace the English text with your translation.
 3. Run the script above to update catalogs.
 4. Commit the new file and open a pull request.
-=======
+
 ### Localization
 
 Translation files are stored in the `locales` directory. To add support for another language, copy `en.json` to `<lang>.json` (or `.toml`) and replace each English string with its translation. The middleware automatically selects the language from the `lang` query parameter or the `Accept-Language` header.
 
-When a translation is missing for the selected language, njump falls back to the English text.
->>>>>>> e259cab9
+When a translation is missing for the selected language, njump falls back to the English text.